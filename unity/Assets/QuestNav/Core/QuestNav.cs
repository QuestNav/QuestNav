<<<<<<< HEAD
using System;
using QuestNav.Commands;
using QuestNav.Config;
=======
﻿using System;
using Meta.XR;
using QuestNav.Camera;
using QuestNav.Commands;
using QuestNav.Commands.Commands;
>>>>>>> 6fc984b0
using QuestNav.Network;
using QuestNav.UI;
using QuestNav.Utils;
using QuestNav.WebServer;
using TMPro;
using UnityEngine;
using UnityEngine.UI;

namespace QuestNav.Core
{
    /// <summary>
    /// Main controller class for QuestNav application.
    /// Manages streaming of VR motion data to a FRC robot through NetworkTables.
    /// Orchestrates pose tracking, reset operations, and network communication.
    /// </summary>
    public class QuestNav : MonoBehaviour
    {
        #region Fields
        /// <summary>
        /// Current frame index from Unity's Time.frameCount
        /// </summary>
        private int frameCount;

        /// <summary>
        /// Current timestamp from Unity's Time.time
        /// </summary>
        private double timeStamp;

        /// <summary>
        /// Current position of the VR headset
        /// </summary>
        private Vector3 position;

        /// <summary>
        /// Current rotation of the VR headset as a Quaternion
        /// </summary>
        private Quaternion rotation;

        /// <summary>
        /// Reference to the OVR Camera Rig for tracking
        /// </summary>
        [SerializeField]
        private OVRCameraRig cameraRig;

        /// <summary>
        /// Input field for team number entry
        /// </summary>
        [SerializeField]
        private TMP_InputField teamInput;

        /// <summary>
        /// Checkbox for auto start on boot
        /// </summary>
        [SerializeField]
        private Toggle autoStartToggle;

        /// <summary>
        /// IP address text
        /// </summary>
        [SerializeField]
        private TMP_Text ipAddressText;

        /// <summary>
        /// ConState text
        /// </summary>
        [SerializeField]
        private TMP_Text conStateText;

        /// <summary>
        /// posXText text
        /// </summary>
        [SerializeField]
        private TMP_Text posXText;

        /// <summary>
        /// posYText text
        /// </summary>
        [SerializeField]
        private TMP_Text posYText;

        /// <summary>
        /// posZText text
        /// </summary>
        [SerializeField]
        private TMP_Text posZText;

        /// <summary>
        /// X rotation text
        /// </summary>
        [SerializeField]
        private TMP_Text xRotText;

        /// <summary>
        /// Y rotation text
        /// </summary>
        [SerializeField]
        private TMP_Text yRotText;

        /// <summary>
        /// Z rotation text
        /// </summary>
        [SerializeField]
        private TMP_Text zRotText;

        /// <summary>
        /// Button to update team number
        /// </summary>
        [SerializeField]
        private Button teamUpdateButton;

        /// <summary>
        /// Reference to the VR camera transform
        /// </summary>
        [Tooltip("Location of the user's head. Assign OVRCameraRig's CenterEyeAnchor.")]
        [SerializeField]
        private Transform vrCamera;

        /// <summary>
        /// Reference to the VR camera root transform
        /// </summary>
        [SerializeField]
        private Transform vrCameraRoot;

        /// <summary>
        /// Reference to the reset position transform
        /// </summary>
        [SerializeField]
        private Transform resetTransform;

        /// <summary>
        /// The UI transform to keep in view with Tagalong
        /// </summary>
        [Tooltip("The UI to be kept in view with the Tagalong feature.")]
        [SerializeField]
        private Transform tagalongUiTransform;

        /// <summary>
        /// An object that manages access to the headset camera.
        /// </summary>
        [Header("Passthrough Camera")]
        [SerializeField]
        private PassthroughCameraAccess cameraAccess;

        /// <summary>
        /// Current battery percentage of the device
        /// </summary>
        private int batteryPercent;

        /// <summary>
        /// Counter for display update delay
        /// </summary>
        private int delayCounter;

        /// <summary>
        /// Increments once every time tracking is lost after having it acquired
        /// </summary>
        private int trackingLostEvents;

        ///<summary>
        /// Whether we have tracking
        /// </summary>
        private bool currentlyTracking;

        ///<summary>
        /// Whether we had tracking
        /// </summary>
        private bool hadTracking;

        ///<summary>
        /// Whether awake has completed
        /// </summary>
        private bool initialized;

        #region Component References

        /// <summary>
        /// Reference to the network table connection component
        /// </summary>
        private INetworkTableConnection networkTableConnection;

        /// <summary>
        /// Reference to the command processor component
        /// </summary>
        private ICommandProcessor commandProcessor;

        /// <summary>
        /// Reference to the UI manager component
        /// </summary>
        private IUIManager uiManager;

        /// <summary>
        /// Reference to the tag-along UI component to keep the UI in view
        /// </summary>
        private ITagAlongUI tagAlongUI;

        /// <summary>
        /// Reference to the database manager to manage setting changes
        /// </summary>
        private IConfigManager configManager;

        /// <summary>
        /// Reference to the web server manager component
        /// </summary>
        private IWebServerManager webServerManager;

        /// <summary>
        /// Captures passthrough frames for streaming.
        /// </summary>
        private PassthroughFrameSource passthroughFrameSource;

        #endregion

        #endregion

        #region Unity Lifecycle Methods
        /// <summary>
        /// Initializes the connection and UI components
        /// </summary>
        private async void Awake()
        {
            QueuedLogger.Initialize();
            // Disable stack traces for Log-level logging
            Application.SetStackTraceLogType(LogType.Log, StackTraceLogType.None);

            configManager = new ConfigManager();

            networkTableConnection = new NetworkTableConnection(configManager);

            uiManager = new UIManager(
                configManager,
                networkTableConnection,
                teamInput,
                ipAddressText,
                conStateText,
                posXText,
                posYText,
                posZText,
                xRotText,
                yRotText,
                zRotText,
                teamUpdateButton,
                autoStartToggle
            );

<<<<<<< HEAD
=======
            // Initialize passthrough capture and start capture coroutine
            passthroughFrameSource = new PassthroughFrameSource(
                this,
                cameraAccess,
                networkTableConnection.CreateCameraSource("Passthrough")
            );
            passthroughFrameSource.Initialize();

            // Initialize web server manager with settings from WebServerConstants
>>>>>>> 6fc984b0
            webServerManager = new WebServerManager(
                configManager,
                networkTableConnection,
                vrCamera,
                vrCameraRoot,
                resetTransform
            );

            commandProcessor = new CommandProcessor(
                networkTableConnection,
                vrCamera,
                vrCameraRoot,
<<<<<<< HEAD
                resetTransform
=======
                passthroughFrameSource,
                this,
                WebServerConstants.serverPort,
                WebServerConstants.enableCORSDevMode,
                ExecutePoseResetToOrigin // Pass callback for web-initiated pose resets
>>>>>>> 6fc984b0
            );
            tagAlongUI = new TagAlongUI(vrCamera, tagalongUiTransform);

            // Use try-catch due to async
            try
            {
                await configManager.InitializeAsync();
                await webServerManager.InitializeAsync();
            }
            catch (Exception e)
            {
                QueuedLogger.LogException(e);
            }

            // Set Oculus display frequency
            OVRPlugin.systemDisplayFrequency = QuestNavConstants.Display.DISPLAY_FREQUENCY;
            // Schedule "SlowUpdate" loop for non loop critical applications
            InvokeRepeating(nameof(SlowUpdate), 0, 1f / QuestNavConstants.Timing.SLOW_UPDATE_HZ);
            InvokeRepeating(nameof(MainUpdate), 0, 1f / QuestNavConstants.Timing.MAIN_UPDATE_HZ);

            initialized = true;
        }

        /// <summary>
        /// Main update loop that runs at high frequency (100Hz) for time-critical operations.
        /// This is the core of the QuestNav system, responsible for:
        /// 1. Capturing VR headset pose data (position/rotation) from the Oculus SDK
        /// 2. Converting Unity coordinates to FRC field coordinates
        /// 3. Publishing pose data to NetworkTables for robot consumption
        /// 4. Processing incoming commands from the robot (pose resets, etc.)
        ///
        /// Performance Note: This runs 100 times per second, so all operations here
        /// must be lightweight. Heavy operations should go in SlowUpdate().
        /// </summary>
        private void MainUpdate()
        {
            // Update tracking status and count tracking loss events
            CheckTrackingLoss();

            // Collect current VR headset pose data from Oculus tracking system
            // This includes position (x,y,z) and rotation (quaternion) in Unity world space
            UpdateFrameData();

            // Convert Unity coordinates to FRC field coordinates and publish to NetworkTables
            // The robot subscribes to this data to know where the headset is on the field
            networkTableConnection.PublishFrameData(
                frameCount,
                timeStamp,
                position,
                rotation,
                currentlyTracking
            );

            // Check for and execute any pending commands from the robot
            // Commands include pose resets, calibration requests, etc.
            commandProcessor.ProcessCommands();

            // Update the UI position to keep it in view of the user
            tagAlongUI.Periodic();
        }

        /// <summary>
        /// Slower update loop that runs at 3Hz for non-critical operations.
        /// This handles expensive operations that don't need to run every frame:
        /// 1. NetworkTables internal logging and diagnostics
        /// 2. UI updates (connection status, IP address, team number display)
        /// 3. Device health monitoring (tracking status, battery level)
        /// 4. Log message processing and output to Unity console
        ///
        /// Design Rationale: Running these operations at 3Hz instead of 100Hz
        /// significantly reduces CPU overhead while maintaining responsive UI updates.
        /// </summary>
        private void SlowUpdate()
        {
            // Process and display NetworkTables internal messages (connection status, errors, etc.)
            // This helps with debugging connection issues without impacting performance
            networkTableConnection.LoggerPeriodic();

            // Update UI elements like connection status, IP address display, team number validation
            // UI updates don't need to be real-time, 3Hz provides smooth visual feedback
            uiManager.UIPeriodic();
            uiManager.UpdatePositionText(position, rotation);

            // Monitor device health: tracking status, battery level, tracking loss events
            // This data helps diagnose issues but doesn't need high-frequency updates
            UpdateDeviceData();
            networkTableConnection.PublishDeviceData(trackingLostEvents, batteryPercent);

<<<<<<< HEAD
            // Update web server with current pose data (it handles everything else internally)
            var frcPose = Conversions.UnityToFrc3d(position, rotation);
            var (frcPosition, frcRotation) = Conversions.ProtobufPose3dToUnity(frcPose);
            webServerManager?.Periodic(
                frcPosition,
                frcRotation,
                currentlyTracking,
                trackingLostEvents
            );
=======
            // Update status provider for web interface
            UpdateStatusProvider();

            // Update the list of video streams
            UpdateCameraServers();

            // Update web server manager periodic operations
            webServerManager?.Periodic();
>>>>>>> 6fc984b0

            // Flush queued log messages to Unity console
            // Batching log output improves performance and reduces console spam
            QueuedLogger.Flush();
        }

        /// <summary>
        /// Cleans up resources on application shutdown.
        /// Stops the web server and releases resources.
        /// </summary>
        private void OnDestroy()
        {
            configManager.CloseAsync();
            webServerManager?.Shutdown();
        }

        /// <summary>
        /// Called when application focus changes (Quest OS brings app to foreground/background).
        /// With focusaware=false, this should rarely trigger, but provides defense-in-depth.
        /// Maintains data streaming continuity even if focus events occur.
        /// </summary>
        private void OnApplicationFocus(bool hasFocus)
        {
            if (!initialized)
                return;

            if (hasFocus)
            {
                QueuedLogger.Log(
                    "[QuestNav] Application regained focus - data streaming continuing"
                );

                // Ensure update loops are running
                if (!IsInvoking(nameof(MainUpdate)))
                {
                    QueuedLogger.LogWarning(
                        "[QuestNav] MainUpdate was stopped - restarting at 120Hz"
                    );
                    InvokeRepeating(
                        nameof(MainUpdate),
                        0,
                        1f / QuestNavConstants.Timing.MAIN_UPDATE_HZ
                    );
                }

                if (!IsInvoking(nameof(SlowUpdate)))
                {
                    QueuedLogger.LogWarning(
                        "[QuestNav] SlowUpdate was stopped - restarting at 3Hz"
                    );
                    InvokeRepeating(
                        nameof(SlowUpdate),
                        0,
                        1f / QuestNavConstants.Timing.SLOW_UPDATE_HZ
                    );
                }
            }
            else
            {
                QueuedLogger.Log(
                    "[QuestNav] Application lost focus - data streaming continuing (focusaware=false)"
                );
                // Do NOT pause operations - continue streaming data to robot
                // With focusaware=false, we intentionally keep running in background
            }

            // Flush logs immediately on state change for debugging
            QueuedLogger.Flush();
        }

        /// <summary>
        /// Called when application is paused/resumed by Quest OS.
        /// With focusaware=false and runInBackground=true, this should rarely trigger.
        /// Provides defensive logging and state monitoring.
        /// </summary>
        private void OnApplicationPause(bool isPaused)
        {
            if (!initialized)
                return;

            if (isPaused)
            {
                QueuedLogger.LogWarning(
                    "[QuestNav] Application paused - attempting to continue data streaming"
                );

                // Check NetworkTables connection status
                if (!networkTableConnection.IsConnected)
                {
                    QueuedLogger.LogError(
                        "[QuestNav] NetworkTables disconnected during pause event"
                    );
                }

                // Log tracking status
                if (!currentlyTracking)
                {
                    QueuedLogger.LogWarning("[QuestNav] VR tracking lost during pause event");
                }
            }
            else
            {
                QueuedLogger.Log("[QuestNav] Application resumed - verifying systems");

                // Verify NetworkTables connection
                if (networkTableConnection.IsConnected)
                {
                    QueuedLogger.Log("[QuestNav] NetworkTables connection active");
                }
                else
                {
                    QueuedLogger.LogError(
                        "[QuestNav] NetworkTables connection lost - may need manual reconnection"
                    );
                }

                // Verify VR tracking
                if (currentlyTracking)
                {
                    QueuedLogger.Log("[QuestNav] VR tracking active");
                }
                else
                {
                    QueuedLogger.LogWarning(
                        "[QuestNav] VR tracking inactive - put headset on to resume tracking"
                    );
                }

                // Verify update loops are running
                if (IsInvoking(nameof(MainUpdate)) && IsInvoking(nameof(SlowUpdate)))
                {
                    QueuedLogger.Log("[QuestNav] Update loops running normally");
                }
                else
                {
                    QueuedLogger.LogError("[QuestNav] Update loops stopped - attempting restart");
                }
            }

            // Flush logs immediately for debugging
            QueuedLogger.Flush();
        }

        #endregion

        #region Private Methods
        /// <summary>
        /// Captures the current VR headset pose data from the Oculus tracking system.
        ///
        /// This function extracts:
        /// - Frame count: Unity's internal frame counter for data synchronization
        /// - Timestamp: Unity's time since startup for temporal correlation
        /// - Position: 3D world position of the headset's center eye point in Unity coordinates
        /// - Rotation: Quaternion representing the headset's orientation in Unity coordinates
        ///
        /// Technical Details:
        /// - Uses OVRCameraRig.centerEyeAnchor which provides the averaged position between left/right eyes
        /// - Position is in Unity world space (meters), with Y-up coordinate system
        /// - Rotation quaternion represents the headset's orientation relative to the tracking origin
        /// - This data will be converted to FRC field coordinates before transmission to the robot
        ///
        /// Performance: This is called 100 times per second, so it uses direct property access
        /// rather than more expensive operations like transforms or calculations.
        /// </summary>
        private void UpdateFrameData()
        {
            // Unity's frame counter - useful for detecting dropped frames or synchronization issues
            frameCount = Time.frameCount;

            // Time since Unity startup in seconds - provides temporal correlation for robot code
            timeStamp = Time.time;

            // Get the center eye position - this is the averaged position between left and right eyes
            // This represents the "head" position that the robot should track
            position = cameraRig.centerEyeAnchor.position;

            // Get the headset orientation as a quaternion
            // This includes pitch (looking up/down), yaw (turning left/right), and roll (tilting head)
            rotation = cameraRig.centerEyeAnchor.rotation;
        }

        /// <summary>
        /// Updates the current device data from the VR headset
        /// </summary>
        private void UpdateDeviceData()
        {
            batteryPercent = (int)(SystemInfo.batteryLevel * 100);
        }

        /// <summary>
        /// Checks to see if tracking is lost, and increments a counter if so
        /// </summary>
        private void CheckTrackingLoss()
        {
            currentlyTracking = OVRManager.tracker.isPositionTracked;

            // Increment the tracking loss counter if we have tracking loss
            if (!currentlyTracking && hadTracking)
            {
                trackingLostEvents++;
                QueuedLogger.LogWarning($"Tracking Lost! Times this session: {trackingLostEvents}");
            }

            hadTracking = currentlyTracking;
        }
<<<<<<< HEAD
=======

        /// <summary>
        /// Executes pose reset to origin (0,0,0) with no rotation.
        /// Called from web interface via WebServerManager callback.
        /// Uses the existing PoseResetCommand implementation to ensure single source of truth.
        /// This avoids duplicating the pose reset algorithm in PoseResetProvider.
        /// </summary>
        public void ExecutePoseResetToOrigin()
        {
            QueuedLogger.Log("[QuestNav] Web interface requested pose reset to origin");

            // Create a protobuf command payload for origin reset in FRC coordinates
            var resetPose = new ProtobufPose3d
            {
                Translation = new ProtobufTranslation3d
                {
                    X = 0,
                    Y = 0,
                    Z = 0,
                },
                Rotation = new ProtobufRotation3d
                {
                    Q = new ProtobufQuaternion
                    {
                        X = 0,
                        Y = 0,
                        Z = 0,
                        W = 1,
                    },
                },
            };

            var command = new ProtobufQuestNavCommand
            {
                Type = QuestNavCommandType.PoseReset,
                CommandId = (uint)System.DateTime.UtcNow.Ticks,
                PoseResetPayload = new ProtobufQuestNavPoseResetPayload { TargetPose = resetPose },
            };

            // Create web command context for web-initiated reset
            // (no NetworkTables response needed for web interface)
            var webContext = new WebCommandContext();

            // Create a temporary command instance for web-initiated reset
            var webPoseResetCommand = new PoseResetCommand(
                webContext, // Web context is no-op (no NetworkTables responses)
                vrCamera,
                vrCameraRoot,
                resetTransform
            );

            // Execute the pose reset using the existing command implementation
            webPoseResetCommand.Execute(command);

            QueuedLogger.Log("[QuestNav] Pose reset to origin completed");
        }

        /// <summary>
        /// Updates the status provider with current runtime data for the web interface.
        /// Converts Unity coordinates to FRC robot coordinates before passing to StatusProvider.
        /// </summary>
        private void UpdateStatusProvider()
        {
            // Convert Unity coordinates to FRC robot coordinates for web interface display
            var frcPose = Conversions.UnityToFrc3d(position, rotation);

            // Convert protobuf pose to Unity types for StatusProvider
            var (frcPosition, frcRotation) = Conversions.ProtobufPose3dToUnity(frcPose);

            // Get robot IP address from configuration
            string robotIp = "";
            if (!string.IsNullOrEmpty(WebServerConstants.debugNTServerAddressOverride))
            {
                // Using debug IP override
                robotIp = WebServerConstants.debugNTServerAddressOverride;
            }
            else if (uiManager.TeamNumber > 0)
            {
                // Calculate from team number using FRC convention
                int team = uiManager.TeamNumber;
                robotIp = $"10.{team / 100}.{team % 100}.2"; // roboRIO-2 standard address
            }

            // Calculate current FPS
            float currentFps = 1f / Time.deltaTime;

            // Update web server manager with current status
            webServerManager?.UpdateStatus(
                frcPosition,
                frcRotation,
                currentlyTracking,
                trackingLostEvents,
                SystemInfo.batteryLevel,
                SystemInfo.batteryStatus,
                networkTableConnection.IsConnected,
                uiManager.IPAddress,
                uiManager.TeamNumber,
                robotIp,
                currentFps,
                Time.frameCount
            );
        }

        private static readonly int[] FpsOptions = { 1, 5, 15, 20, 30, 30, 60 };

        /// <summary>
        /// Updates the list of streams
        /// </summary>
        private void UpdateCameraServers()
        {
            passthroughFrameSource.BaseUrl = webServerManager.BaseUrl;
        }
>>>>>>> 6fc984b0
        #endregion
    }
}<|MERGE_RESOLUTION|>--- conflicted
+++ resolved
@@ -1,14 +1,8 @@
-<<<<<<< HEAD
 using System;
-using QuestNav.Commands;
-using QuestNav.Config;
-=======
-﻿using System;
 using Meta.XR;
 using QuestNav.Camera;
 using QuestNav.Commands;
-using QuestNav.Commands.Commands;
->>>>>>> 6fc984b0
+using QuestNav.Config;
 using QuestNav.Network;
 using QuestNav.UI;
 using QuestNav.Utils;
@@ -253,8 +247,6 @@
                 autoStartToggle
             );
 
-<<<<<<< HEAD
-=======
             // Initialize passthrough capture and start capture coroutine
             passthroughFrameSource = new PassthroughFrameSource(
                 this,
@@ -264,28 +256,20 @@
             passthroughFrameSource.Initialize();
 
             // Initialize web server manager with settings from WebServerConstants
->>>>>>> 6fc984b0
             webServerManager = new WebServerManager(
                 configManager,
                 networkTableConnection,
                 vrCamera,
                 vrCameraRoot,
                 resetTransform
+                passthroughFrameSource,
             );
 
             commandProcessor = new CommandProcessor(
                 networkTableConnection,
                 vrCamera,
                 vrCameraRoot,
-<<<<<<< HEAD
                 resetTransform
-=======
-                passthroughFrameSource,
-                this,
-                WebServerConstants.serverPort,
-                WebServerConstants.enableCORSDevMode,
-                ExecutePoseResetToOrigin // Pass callback for web-initiated pose resets
->>>>>>> 6fc984b0
             );
             tagAlongUI = new TagAlongUI(vrCamera, tagalongUiTransform);
 
@@ -374,7 +358,6 @@
             UpdateDeviceData();
             networkTableConnection.PublishDeviceData(trackingLostEvents, batteryPercent);
 
-<<<<<<< HEAD
             // Update web server with current pose data (it handles everything else internally)
             var frcPose = Conversions.UnityToFrc3d(position, rotation);
             var (frcPosition, frcRotation) = Conversions.ProtobufPose3dToUnity(frcPose);
@@ -384,16 +367,9 @@
                 currentlyTracking,
                 trackingLostEvents
             );
-=======
-            // Update status provider for web interface
-            UpdateStatusProvider();
 
             // Update the list of video streams
             UpdateCameraServers();
-
-            // Update web server manager periodic operations
-            webServerManager?.Periodic();
->>>>>>> 6fc984b0
 
             // Flush queued log messages to Unity console
             // Batching log output improves performance and reduces console spam
@@ -599,121 +575,6 @@
 
             hadTracking = currentlyTracking;
         }
-<<<<<<< HEAD
-=======
-
-        /// <summary>
-        /// Executes pose reset to origin (0,0,0) with no rotation.
-        /// Called from web interface via WebServerManager callback.
-        /// Uses the existing PoseResetCommand implementation to ensure single source of truth.
-        /// This avoids duplicating the pose reset algorithm in PoseResetProvider.
-        /// </summary>
-        public void ExecutePoseResetToOrigin()
-        {
-            QueuedLogger.Log("[QuestNav] Web interface requested pose reset to origin");
-
-            // Create a protobuf command payload for origin reset in FRC coordinates
-            var resetPose = new ProtobufPose3d
-            {
-                Translation = new ProtobufTranslation3d
-                {
-                    X = 0,
-                    Y = 0,
-                    Z = 0,
-                },
-                Rotation = new ProtobufRotation3d
-                {
-                    Q = new ProtobufQuaternion
-                    {
-                        X = 0,
-                        Y = 0,
-                        Z = 0,
-                        W = 1,
-                    },
-                },
-            };
-
-            var command = new ProtobufQuestNavCommand
-            {
-                Type = QuestNavCommandType.PoseReset,
-                CommandId = (uint)System.DateTime.UtcNow.Ticks,
-                PoseResetPayload = new ProtobufQuestNavPoseResetPayload { TargetPose = resetPose },
-            };
-
-            // Create web command context for web-initiated reset
-            // (no NetworkTables response needed for web interface)
-            var webContext = new WebCommandContext();
-
-            // Create a temporary command instance for web-initiated reset
-            var webPoseResetCommand = new PoseResetCommand(
-                webContext, // Web context is no-op (no NetworkTables responses)
-                vrCamera,
-                vrCameraRoot,
-                resetTransform
-            );
-
-            // Execute the pose reset using the existing command implementation
-            webPoseResetCommand.Execute(command);
-
-            QueuedLogger.Log("[QuestNav] Pose reset to origin completed");
-        }
-
-        /// <summary>
-        /// Updates the status provider with current runtime data for the web interface.
-        /// Converts Unity coordinates to FRC robot coordinates before passing to StatusProvider.
-        /// </summary>
-        private void UpdateStatusProvider()
-        {
-            // Convert Unity coordinates to FRC robot coordinates for web interface display
-            var frcPose = Conversions.UnityToFrc3d(position, rotation);
-
-            // Convert protobuf pose to Unity types for StatusProvider
-            var (frcPosition, frcRotation) = Conversions.ProtobufPose3dToUnity(frcPose);
-
-            // Get robot IP address from configuration
-            string robotIp = "";
-            if (!string.IsNullOrEmpty(WebServerConstants.debugNTServerAddressOverride))
-            {
-                // Using debug IP override
-                robotIp = WebServerConstants.debugNTServerAddressOverride;
-            }
-            else if (uiManager.TeamNumber > 0)
-            {
-                // Calculate from team number using FRC convention
-                int team = uiManager.TeamNumber;
-                robotIp = $"10.{team / 100}.{team % 100}.2"; // roboRIO-2 standard address
-            }
-
-            // Calculate current FPS
-            float currentFps = 1f / Time.deltaTime;
-
-            // Update web server manager with current status
-            webServerManager?.UpdateStatus(
-                frcPosition,
-                frcRotation,
-                currentlyTracking,
-                trackingLostEvents,
-                SystemInfo.batteryLevel,
-                SystemInfo.batteryStatus,
-                networkTableConnection.IsConnected,
-                uiManager.IPAddress,
-                uiManager.TeamNumber,
-                robotIp,
-                currentFps,
-                Time.frameCount
-            );
-        }
-
-        private static readonly int[] FpsOptions = { 1, 5, 15, 20, 30, 30, 60 };
-
-        /// <summary>
-        /// Updates the list of streams
-        /// </summary>
-        private void UpdateCameraServers()
-        {
-            passthroughFrameSource.BaseUrl = webServerManager.BaseUrl;
-        }
->>>>>>> 6fc984b0
         #endregion
     }
 }