--- conflicted
+++ resolved
@@ -331,8 +331,6 @@
         public static extern int NT_SetString(uint publisher, long time, WpiString* value);
 
         [DllImport("ntcore")]
-<<<<<<< HEAD
-=======
         public static extern void NT_GetString(
             uint publisher,
             WpiString* defaultValue,
@@ -340,7 +338,6 @@
         );
 
         [DllImport("ntcore")]
->>>>>>> 6a916339
         public static extern int NT_SetStringArray(
             uint publisher,
             long time,
