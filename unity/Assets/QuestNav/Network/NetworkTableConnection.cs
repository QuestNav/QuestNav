--- conflicted
+++ resolved
@@ -52,22 +52,11 @@
         void PublishDeviceData(int trackingLostCounter, int batteryPercent);
 
         /// <summary>
-<<<<<<< HEAD
-=======
         /// Returns a camera source with the given sub-topic
         /// </summary>
         /// <param name="name">The name of the camera source</param>
         /// <returns>An ICameraSource for the given topic or null</returns>
         INtCameraSource CreateCameraSource(string name);
-
-        /// <summary>
-        /// Updates the team number.
-        /// </summary>
-        /// <param name="teamNumber">The team number</param>
-        void UpdateTeamNumber(int teamNumber);
-
-        /// <summary>
->>>>>>> 6fc984b0
         /// Gets all command requests from the robot since the last read, or an empty array if none available
         /// </summary>
         /// <returns>All command requests since the last read</returns>
@@ -128,22 +117,15 @@
         /// </summary>
         private ProtobufPublisher<ProtobufQuestNavCommandResponse> commandResponsePublisher;
 
-<<<<<<< HEAD
         /// <summary>
         /// Subscriber for command requests (robot to Quest)
         /// </summary>
         private ProtobufSubscriber<ProtobufQuestNavCommand> commandRequestSubscriber;
-=======
     /// <summary>
     /// Publisher for video streams
     /// </summary>
     private StringArrayPublisher streamsPublisher;
 
-    /// <summary>
-    /// Flag indicating if a team number has been set
-    /// </summary>
-    private bool teamNumberSet = false;
->>>>>>> 6fc984b0
 
         /// <summary>
         /// Flag indicating if a team number has been set
@@ -210,6 +192,12 @@
                     QuestNavConstants.Network.NtPublisherSettings
                 );
 
+        // Video streams - dashboards use this to expose video streams
+        streamsPublisher = ntInstance.GetStringArrayPublisher(
+            QuestNavConstants.Topics.VIDEO_STREAMS,
+            QuestNavConstants.Network.NT_PUBLISHER_SETTINGS
+        );
+
             /*
              * SUBSCRIBER SETUP - Quest receives data FROM robot
              * Robot can send commands like pose resets, calibration requests, etc.
@@ -226,36 +214,11 @@
                 }
             );
 
-<<<<<<< HEAD
             // Attach local methods to config event methods
             configManager.OnTeamNumberChanged += OnTeamNumberChanged;
             configManager.OnDebugIpOverrideChanged += OnDebugIpOverrideChanged;
             configManager.OnEnableDebugLoggingChanged += OnEnableDebugLoggingChanged;
         }
-=======
-        /*
-         * SUBSCRIBER SETUP - Quest receives data FROM robot
-         * Robot can send commands like pose resets, calibration requests, etc.
-         */
-        commandRequestSubscriber = ntInstance.GetProtobufSubscriber<ProtobufQuestNavCommand>(
-            QuestNavConstants.Topics.COMMAND_REQUEST,
-            "questnav.protos.commands.ProtobufQuestNavCommand",
-            new PubSubOptions
-            {
-                SendAll = true,
-                KeepDuplicates = true,
-                Periodic = 0.005,
-                PollStorage = 20,
-            }
-        );
-
-        // Video streams - dashboards use this to expose video streams
-        streamsPublisher = ntInstance.GetStringArrayPublisher(
-            QuestNavConstants.Topics.VIDEO_STREAMS,
-            QuestNavConstants.Network.NT_PUBLISHER_SETTINGS
-        );
-    }
->>>>>>> 6fc984b0
 
         #region Properties
 
@@ -369,7 +332,6 @@
         /// </summary>
         private readonly ProtobufQuestNavDeviceData deviceData = new();
 
-<<<<<<< HEAD
         /// <summary>
         /// Publishes current device data to NetworkTables including tracking status and battery level
         /// </summary>
@@ -379,7 +341,10 @@
         {
             deviceData.TrackingLostCounter = trackingLostCounter;
             deviceData.BatteryPercent = batteryPercent;
-=======
+
+            // Publish data
+            deviceDataPublisher.Set(deviceData);
+        }
     /// <summary>
     /// Returns a camera source with the given sub-topic
     /// </summary>
@@ -390,12 +355,6 @@
         return new NtCameraSource(ntInstance, name);
     }
 
-    #endregion
->>>>>>> 6fc984b0
-
-            // Publish data
-            deviceDataPublisher.Set(deviceData);
-        }
 
         #endregion
 
