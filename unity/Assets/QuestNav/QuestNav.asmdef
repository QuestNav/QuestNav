--- conflicted
+++ resolved
@@ -4,13 +4,8 @@
     "references": [
         "Unity.TextMeshPro",
         "Unity.InputSystem",
-<<<<<<< HEAD
-        "Oculus.VR"
-=======
         "Oculus.VR",
-        "QuestNav.WebServer",
         "meta.xr.mrutilitykit"
->>>>>>> 6fc984b0
     ],
     "includePlatforms": [
         "Android",
